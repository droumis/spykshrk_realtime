--- conflicted
+++ resolved
@@ -56,7 +56,7 @@
 
         self.calc_occupancy()
         self.calc_firing_rate()
-        # self.calc_prob_no_spike() #weird bug. direct calls to calc_prob_no_spike failed, but were fine when imbedding into the calc_firing_rate call above
+        self.calc_prob_no_spike()
 
         self.trans_mat = dict.fromkeys(['learned', 'simple', 'uniform'])
         self.trans_mat['learned']= self.calc_learned_state_trans_mat(self.linflat,self.encode_settings, self.decode_settings)
@@ -68,7 +68,7 @@
         task = self.setup_encoder_dask()
         logging.info("Running compute tasks on dask workers.")
         self.results = dask.compute(*task)
-        return
+        return self.results
 
     def setup_encoder_dask(self):
         # grp = self.spk_amp.groupby('elec_grp_id')
@@ -128,9 +128,11 @@
 
     def calc_occupancy(self):
         self.occupancy = self._calc_occupancy(self.linflat, self.encode_settings)
+
     def calc_firing_rate(self):
         self.firing_rate = self._calc_firing_rate_tet(self.enc_spk_amp, self.linflat, self.encode_settings)
-    # def calc_prob_no_spike(self):
+
+    def calc_prob_no_spike(self):
         self.prob_no_spike = self._calc_prob_no_spike(self.firing_rate, self.occupancy, self.encode_settings, self.decode_settings)
 
     @staticmethod
@@ -141,37 +143,11 @@
             enc_settings (EncodeSettings): Realtime encoding settings.
         Returns (np.array): The occupancy of the animal
         """
-<<<<<<< HEAD
-        self.lin_obj = lin_obj
-        self.observ_obj = observ_obj
-        self.encode_settings = encode_settings
-        self.decode_settings = decode_settings
-        self.which_trans_mat = which_trans_mat
-        self.time_bin_size = time_bin_size
-
-        if self.which_trans_mat == 'learned':
-            self.trans_mat = self.calc_learned_state_trans_mat(self.lin_obj.get_mapped_single_axis(),
-                                                               self.encode_settings, self.decode_settings)
-        elif self.which_trans_mat == 'simple':
-            self.trans_mat = self.calc_simple_trans_mat(self.encode_settings)
-        elif self.which_trans_mat == 'uniform':
-            self.trans_mat = self.calc_uniform_trans_mat(self.encode_settings)
-
-        self.parallel = parallel
-
-        self.firing_rate = None
-        self.occupancy = None
-        self.prob_no_spike = None
-        self.likelihoods = None
-        self.posteriors = None
-        self.posteriors_obj = None
-=======
         occupancy, occ_bin_edges = np.histogram(lin_obj, bins=enc_settings.pos_bin_edges,
                                                 normed=True)
         occupancy = np.convolve(occupancy, enc_settings.pos_kernel, mode='same')
-        occupancy += 1e10
+        occupancy += 1e-10
         return occupancy
->>>>>>> 0a6cd9f8
 
     @staticmethod
     def _calc_firing_rate_tet(observ: SpikeObservation, lin_obj: FlatLinearPosition, enc_settings: EncodeSettings):
@@ -538,70 +514,6 @@
         return likelihoods
 
     @staticmethod
-<<<<<<< HEAD
-    def _calc_firing_rate_tet(observ: SpikeObservation, enc_settings: EncodeSettings):
-        # initialize conditional intensity function
-        firing_rate = {}
-        tet_pos_groups = observ.loc[:, ('elec_grp_id', 'position')].groupby('elec_grp_id')
-
-        for tet_id, tet_spikes in tet_pos_groups:
-            tet_pos_hist, _ = np.histogram(tet_spikes, bins=enc_settings.pos_bin_edges)
-
-            firing_rate[tet_id] = tet_pos_hist
-
-
-        for fr_key in firing_rate.keys():
-            firing_rate[fr_key] = np.convolve(firing_rate[fr_key], enc_settings.pos_kernel, mode='same')
-
-            firing_rate[fr_key] = apply_no_anim_boundary(enc_settings.pos_bins, enc_settings.arm_coordinates,
-                                                         firing_rate[fr_key])
-
-            firing_rate[fr_key] = firing_rate[fr_key] / (firing_rate[fr_key].sum() * enc_settings.pos_bin_delta)
-
-        return firing_rate
-
-    @staticmethod
-    def calc_occupancy(lin_obj: LinearPosition, enc_settings: EncodeSettings):
-        """
-        
-        Args:
-            lin_obj (LinearPositionContainer): Linear position of the animal.
-            enc_settings (EncodeSettings): Realtime encoding settings.
-
-        Returns (np.array): The occupancy of the animal
-
-        """
-        occupancy, occ_bin_edges = np.histogram(lin_obj.get_mapped_single_axis(), bins=enc_settings.pos_bin_edges,
-                                                normed=True)
-
-        occupancy = np.convolve(occupancy, enc_settings.pos_kernel, mode='same')
-
-        occupancy += 1e-10
-
-        return occupancy
-
-    @staticmethod
-    def calc_prob_no_spike(firing_rate: dict, occupancy, enc_settings: EncodeSettings, dec_settings: DecodeSettings):
-        """
-        
-        Args:
-            firing_rate (pd.DataFrame): Occupancy firing rate, from calc_observation_intensity(...).
-            occupancy (np.array): The occupancy of the animal.
-            enc_settings (EncodeSettings): Realtime encode settings.
-            dec_settings (DecodeSettings): Realtime decoding settings.
-
-        Returns (dict[int, np.array]): Dictionary of probability that no spike occured per tetrode.
-
-        """
-        prob_no_spike = {}
-        for tet_id, tet_fr in firing_rate.items():
-            prob_no_spike[tet_id] = np.exp(-dec_settings.time_bin_size/enc_settings.sampling_rate * tet_fr / occupancy)
-
-        return prob_no_spike
-
-    @staticmethod
-=======
->>>>>>> 0a6cd9f8
     def calc_posterior(likelihoods, transition_mat, enc_settings: EncodeSettings):
         """
         
