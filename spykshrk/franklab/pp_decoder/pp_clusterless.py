import functools
import logging

import dask
import dask.dataframe as dd
import numpy as np
import pandas as pd
import scipy as sp
import scipy.signal
import warnings

from spykshrk.franklab.data_containers import LinearPosition, FlatLinearPosition, SpikeObservation, EncodeSettings, DecodeSettings, Posteriors, pos_col_format
from spykshrk.franklab.pp_decoder.util import gaussian, normal2D, apply_no_anim_boundary, normal_pdf_int_lookup
from spykshrk.util import Groupby

logger = logging.getLogger(__name__)

class OfflinePPEncoder(object):

    def __init__(self, linflat, enc_spk_amp, dec_spk_amp, encode_settings: EncodeSettings, decode_settings: DecodeSettings,
                 dask_worker_memory=None, dask_memory_utilization=0.5, dask_chunksize=None):
        """
        Constructor for OfflinePPEncoder.
        
        Args:
            linflat (FlatLinearPosition): Observered 1D unique animal position
            enc_spk_amp (SpikeObservation): Observered spikes in encoding model
            dec_spk_amp (SpikeObservation): Observered spikes in decoding model
            encode_settings (EncodeSettings): Realtime encoder settings.
            decode_settings (DecodeSettings): Realtime decoder settings.

        """
        if dask_worker_memory is None and dask_chunksize is None:
            raise TypeError('OfflinePPEncoder requires either dask_memory or dask_chunksize to be set.')
        if dask_worker_memory is not None and dask_chunksize is not None:
            raise TypeError('OfflinePPEncoder only allows one to be set, dask_memory or dask_chunksize.')
        if dask_chunksize is not None:
            memory_per_dec = (len(enc_spk_amp) * np.sum([np.dtype(dtype).itemsize for dtype in enc_spk_amp.dtypes]))
            self.dask_chunksize = dask_chunksize
            logger.info('Manual Dask chunksize: {}'.format(self.dask_chunksize))
            logger.info('Expected worker peak memory usage: {:0.2f} MB'.format(self.dask_chunksize * memory_per_dec / 2**20))
            logger.info('Worker total memory: UNKNOWN')

        if dask_worker_memory is not None:
            memory_per_dec = (len(enc_spk_amp) * np.sum([np.dtype(dtype).itemsize for dtype in enc_spk_amp.dtypes]))
            self.dask_chunksize = np.int(dask_memory_utilization * dask_worker_memory / memory_per_dec)
            logger.info('Dask chunksize: {}'.format(self.dask_chunksize))
            logger.info('Memory utilization at: {:0.1f}%'.format(dask_memory_utilization * 100))
            logger.info('Expected worker peak memory usage: {:0.2f} MB'.
                        format(self.dask_chunksize * memory_per_dec / 2**20))

        self.linflat = linflat
        self.enc_spk_amp = enc_spk_amp
        self.dec_spk_amp = dec_spk_amp
        self.encode_settings = encode_settings
        self.decode_settings = decode_settings

        self.calc_occupancy()
        self.calc_firing_rate()
        self.calc_prob_no_spike()

        self.trans_mat = dict.fromkeys(['learned', 'simple', 'uniform','flat_powered'])
        self.trans_mat['learned'] = self.calc_learned_state_trans_mat(self.linflat,self.encode_settings, self.decode_settings)
        self.trans_mat['simple'] = self.calc_simple_trans_mat(self.encode_settings)
        self.trans_mat['uniform'] = self.calc_uniform_trans_mat(self.encode_settings)
<<<<<<< HEAD
=======
        self.trans_mat['flat_powered'] = self.calc_flat_powered_trans_mat(self.encode_settings, self.decode_settings)
>>>>>>> 48de1a78

    def run_encoder(self):
        logging.info("Setting up encoder dask task.")
        task = self.setup_encoder_dask()
        logging.info("Running compute tasks on dask workers.")
        self.results = dask.compute(*task)

        tet_ids = np.unique(self.enc_spk_amp.index.get_level_values('elec_grp_id'))
        observ_tet_list = []
        grp = self.dec_spk_amp.groupby('elec_grp_id')
        for tet_ii, (tet_id, grp_spk) in enumerate(grp):
            tet_result = self.results[tet_ii]
            tet_result.set_index(grp_spk.index, inplace=True)
            observ_tet_list.append(tet_result)

        observ = pd.concat(observ_tet_list)
        self.observ_obj = SpikeObservation.create_default(observ.sort_index(level=['day', 'epoch',
                                                                              'timestamp', 'elec_grp_id']),
                                                     self.encode_settings)

        self.observ_obj['elec_grp_id'] = self.observ_obj.index.get_level_values('elec_grp_id')
        self.observ_obj.index = self.observ_obj.index.droplevel('elec_grp_id')

        self.observ_obj['position'] = (self.linflat.get_irregular_resampled(self.observ_obj).
                                  get_mapped_single_axis()['linpos_flat'])

        self.observ_obj.set_distribution(self.observ_obj.get_distribution_as_np() + np.finfo(float).eps)

        return self.observ_obj

    def setup_encoder_dask(self):
        # grp = self.spk_amp.groupby('elec_grp_id')
        dec_grp = self.dec_spk_amp.groupby('elec_grp_id')
        observations = {}
        task = []

        for dec_tet_id, dec_spk_tet in dec_grp:
            enc_spk_tet = self.enc_spk_amp.query('elec_grp_id==@dec_tet_id')
            if len(enc_spk_tet) == 0 | len(dec_spk_tet) == 0:
                continue
            enc_tet_lin_pos = self.linflat.get_irregular_resampled(enc_spk_tet)
            if len(enc_tet_lin_pos) == 0:
                continue
            # maintain elec_grp_id info. get mark and index column names to reindex dask arrays
            mark_columns = dec_spk_tet.columns
            index_columns = dec_spk_tet.index.names
            dask_dec_spk_tet = dd.from_pandas(dec_spk_tet.reset_index(), chunksize=self.dask_chunksize)

            df_meta = pd.DataFrame([], columns=[pos_col_format(ii, self.encode_settings.pos_num_bins)
                                                for ii in range(self.encode_settings.pos_num_bins)])

            # setup decode of decode spikes from encoding of encoding spikes
            task.append(dask_dec_spk_tet.map_partitions(functools.partial(self.compute_observ_tet, enc_spk=enc_spk_tet,
                                                                          tet_lin_pos=enc_tet_lin_pos,
                                                                          occupancy=self.occupancy,
                                                                          encode_settings=self.encode_settings),
                                                        meta=df_meta,
                                                        mark_columns=mark_columns,
                                                        index_columns=index_columns))
        return task

    def compute_observ_tet(self, dec_spk, enc_spk, tet_lin_pos, occupancy, encode_settings, mark_columns, index_columns):
        import sys
        pos_distrib_tet = sp.stats.norm.pdf(np.expand_dims(encode_settings.pos_bins, 0),
                                            np.expand_dims(tet_lin_pos['linpos_flat'], 1),
                                            encode_settings.pos_kernel_std)
        mark_contrib = normal_pdf_int_lookup(np.expand_dims(dec_spk[mark_columns], 1),
                                             np.expand_dims(enc_spk, 0),
                                             encode_settings.mark_kernel_std)
        all_contrib = np.prod(mark_contrib, axis=2)
        del mark_contrib
        observ = np.matmul(all_contrib, pos_distrib_tet)
        del all_contrib

        # occupancy normalize 
        observ = observ / (occupancy)

        # normalize factor for each row (#dec spks x #pos_bins)
        observ_sum = np.nansum(observ, axis=1)

        # replace all rows that are all zeros with uniform distribution
        observ_sum_zero = observ_sum == 0
        observ[observ_sum_zero, :] = 1/(self.encode_settings.pos_bins[-1] - self.encode_settings.pos_bins[0])
        observ_sum[observ_sum_zero] = 1

        # apply normalization factor
        observ = observ / observ_sum[:, np.newaxis]
        ret_df = pd.DataFrame(observ, index=dec_spk.set_index(index_columns).index,
                              columns=[pos_col_format(pos_ii, observ.shape[1])
                                       for pos_ii in range(observ.shape[1])])
        return ret_df

    def calc_occupancy(self):
        self.occupancy = self._calc_occupancy(self.linflat, self.encode_settings)

    def calc_firing_rate(self):
        self.firing_rate = self._calc_firing_rate_tet(self.enc_spk_amp, self.linflat, self.encode_settings)

    def calc_prob_no_spike(self):
        self.prob_no_spike = self._calc_prob_no_spike(self.firing_rate, self.occupancy, self.encode_settings, self.decode_settings)

    @staticmethod
    def _calc_occupancy(lin_obj: FlatLinearPosition, enc_settings: EncodeSettings):
        """
        Args:
            lin_obj (LinearPositionContainer): Linear position of the animal.
            enc_settings (EncodeSettings): Realtime encoding settings.
        Returns (np.array): The occupancy of the animal
        """
<<<<<<< HEAD
        occupancy, occ_bin_edges = np.histogram(lin_obj['linpos_flat'], bins=enc_settings.pos_bin_edges,
                                                normed=True)
        occupancy = np.convolve(occupancy, enc_settings.pos_kernel, mode='same')

        # occupancy
=======
        # 6-5-19 confirmed that this method does not work because occupancy of 0 bin is set to 0
        # need to use KDE below
        #occupancy, occ_bin_edges = np.histogram(lin_obj['linpos_flat'], bins=enc_settings.pos_bin_edges,
        #                                        normed=True)
        #occupancy = np.convolve(occupancy, enc_settings.pos_kernel, mode='same')

        # occupancy
        #occupancy = apply_no_anim_boundary(enc_settings.pos_bins, enc_settings.arm_coordinates, occupancy, np.nan)
        #occupancy += 1e-10
        #return occupancy

        # KDE method to get around boundary problem at 0 bin
        # don't use this because with std = 1, home and rip/wait get smashed together
        #from scipy import stats

        #bandwidth = enc_settings.pos_kernel_std
        #support = enc_settings.pos_bin_edges[0:-1]
        #kernels = []
        #for x_i in lin_obj['linpos_flat']:
        #    kernel = stats.norm(x_i, bandwidth).pdf(support)
        #    kernels.append(kernel)
        #from scipy.integrate import trapz
        #density = np.sum(kernels, axis=0)
        #density /= trapz(density, support)
        #density += 1e-10
        #occupancy = apply_no_anim_boundary(enc_settings.pos_bins, enc_settings.arm_coordinates, density, np.nan)
        #return occupancy

        # just use a histogram of position for the occupancy
        # now need to make sure pos_bin_edges has exactly the correct number of bins - dont want any empty bins at end
        occupancy, occ_bin_edges = np.histogram(lin_obj['linpos_flat'], bins=enc_settings.pos_bin_edges,
                                                normed=True)
>>>>>>> 48de1a78
        occupancy = apply_no_anim_boundary(enc_settings.pos_bins, enc_settings.arm_coordinates, occupancy, np.nan)
        occupancy += 1e-10
        return occupancy        

    @staticmethod
    def _calc_firing_rate_tet(observ: SpikeObservation, lin_obj: FlatLinearPosition, enc_settings: EncodeSettings):
        # initialize conditional intensity function
        #firing_rate = {}
        #enc_tet_lin_pos = (lin_obj.get_irregular_resampled(observ))
        ##enc_tet_lin_pos['elec_grp_id'] = observ.index.get_level_values(level='elec_grp_id')
        #tet_pos_groups = enc_tet_lin_pos.loc[:, 'linpos_flat'].groupby('elec_grp_id')
        #for tet_id, tet_spikes in tet_pos_groups:
        #    tet_pos_hist, _ = np.histogram(tet_spikes, bins=enc_settings.pos_bin_edges)
        #    firing_rate[tet_id] = tet_pos_hist
        #for fr_key in firing_rate.keys():
        #    firing_rate[fr_key] = np.convolve(firing_rate[fr_key], enc_settings.pos_kernel, mode='same')
        #    firing_rate[fr_key] = apply_no_anim_boundary(enc_settings.pos_bins, enc_settings.arm_coordinates,
        #                                                 firing_rate[fr_key])
        #    firing_rate[fr_key] = firing_rate[fr_key] / (firing_rate[fr_key].sum() * enc_settings.pos_bin_delta)
        #return firing_rate

        #replace with convolution with shift to avoid firing rate = 0 at 0 position bin
        #firing_rate = {}
        #enc_tet_lin_pos = (lin_obj.get_irregular_resampled(observ))
        ##enc_tet_lin_pos['elec_grp_id'] = observ.index.get_level_values(level='elec_grp_id')
        #tet_pos_groups = enc_tet_lin_pos.loc[:, 'linpos_flat'].groupby('elec_grp_id')
        #for tet_id, tet_spikes in tet_pos_groups:
        #    tet_pos_hist, _ = np.histogram(tet_spikes, bins=enc_settings.pos_bin_edges)
        #    firing_rate[tet_id] = tet_pos_hist
        #for fr_key in firing_rate.keys():
        #    tet_hist = []
        #    test_convol = []
        #    tet_hist = firing_rate[fr_key]
        #    tet_hist = np.insert(tet_hist, 0, tet_hist[0], axis=0)
        #    tet_hist = np.insert(tet_hist, 0, tet_hist[0], axis=0)
        #    tet_hist = np.append(tet_hist, tet_hist[-1])
        #    tet_hist = np.append(tet_hist, tet_hist[-1])

        #    test_convol = np.convolve(tet_hist, enc_settings.pos_kernel, mode='same')
        #    test_convol = test_convol[3:145]
        #    test_convol = apply_no_anim_boundary(enc_settings.pos_bins, enc_settings.arm_coordinates, test_convol)
        #    test_convol = test_convol / (test_convol.sum() * enc_settings.pos_bin_delta)

        #    firing_rate[fr_key] = test_convol
        #return firing_rate

        #try using firing rate histogram instead of convolution
        firing_rate = {}
        enc_tet_lin_pos = (lin_obj.get_irregular_resampled(observ))
        #enc_tet_lin_pos['elec_grp_id'] = observ.index.get_level_values(level='elec_grp_id')
        tet_pos_groups = enc_tet_lin_pos.loc[:, 'linpos_flat'].groupby('elec_grp_id')
        for tet_id, tet_spikes in tet_pos_groups:
            tet_pos_hist, _ = np.histogram(tet_spikes, bins=enc_settings.pos_bin_edges)
            firing_rate[tet_id] = tet_pos_hist
        #for fr_key in firing_rate.keys():
        #    firing_rate[fr_key] = np.convolve(firing_rate[fr_key], enc_settings.pos_kernel, mode='same')
            firing_rate[tet_id] = apply_no_anim_boundary(enc_settings.pos_bins, enc_settings.arm_coordinates,
                                                         firing_rate[tet_id])
            firing_rate[tet_id] = firing_rate[tet_id] / (firing_rate[tet_id].sum() * enc_settings.pos_bin_delta)
        return firing_rate        

    @staticmethod
    def _calc_prob_no_spike(firing_rate: dict, occupancy, enc_settings: EncodeSettings, dec_settings: DecodeSettings):
        """
        
        Args:
            firing_rate (pd.DataFrame): Occupancy firing rate, from calc_observation_intensity(...).
            occupancy (np.array): The occupancy of the animal.
            enc_settings (EncodeSettings): Realtime encode settings.
            dec_settings (DecodeSettings): Realtime decoding settings.

        Returns (dict[int, np.array]): Dictionary of probability that no spike occured per tetrode.

        """
        prob_no_spike = {}
        for tet_id, tet_fr in firing_rate.items():
            prob_no_spike[tet_id] = np.exp(-dec_settings.time_bin_size/enc_settings.sampling_rate * tet_fr / occupancy)
            #MEC 6-6-19
            prob_no_spike[tet_id] = np.nan_to_num(prob_no_spike[tet_id], copy=False)
        return prob_no_spike

    
    @staticmethod
    def calc_learned_state_trans_mat(linpos_simple, enc_settings, dec_settings):
        """
        Calculate the point process transition matrix using the real behavior of the animal.
        This is the 2D matrix that defines the possible range of transitions in the position
        estimate.
        
        The learned values are smoothed with a gaussian kernel and a uniform offset is added,
        specified by the encoding config.  The matrix is column normalized.
        
        Args:
            linpos_simple (pd.DataFrame): Linear position pandas table with no MultiIndex.
            enc_settings (EncodeSettings): Encoder settings from a realtime config.
            dec_settings (DecodeSettings): Decoder settings from a realtime config.

        Returns: Learned transition matrix.

        """
        pos_num_bins = len(enc_settings.pos_bins)

        # Smoothing kernel for learned pos transition matrix
        xv, yv = np.meshgrid(np.arange(-20, 21), np.arange(-20, 21))
        kernel = normal2D(xv, yv, dec_settings.trans_smooth_std)
        kernel /= kernel.sum()

        linpos_state = linpos_simple
        linpos_ind = np.searchsorted(enc_settings.pos_bins, linpos_state, side='right') - 1

        # Create learned pos transition matrix
        learned_trans_mat = np.zeros([pos_num_bins, pos_num_bins])
        for first_pos_ind, second_pos_ind in zip(linpos_ind[:-1], linpos_ind[1:]):
            learned_trans_mat[first_pos_ind, second_pos_ind] += 1

        # normalize
        learned_trans_mat = learned_trans_mat / (learned_trans_mat.sum(axis=0)[None, :])
        learned_trans_mat[np.isnan(learned_trans_mat)] = 0

        # smooth
        learned_trans_mat = sp.signal.convolve2d(learned_trans_mat, kernel, mode='same')
        learned_trans_mat = apply_no_anim_boundary(enc_settings.pos_bins, enc_settings.arm_coordinates,
                                                   learned_trans_mat)

        # uniform offset
        uniform_gain = dec_settings.trans_uniform_gain
        uniform_dist = np.ones(learned_trans_mat.shape)

        # no-animal boundary
        uniform_dist = apply_no_anim_boundary(enc_settings.pos_bins, enc_settings.arm_coordinates, uniform_dist)

        # normalize uniform offset
        uniform_dist = uniform_dist / (uniform_dist.sum(axis=0)[None, :])
        uniform_dist[np.isnan(uniform_dist)] = 0

        # apply uniform offset
        learned_trans_mat = learned_trans_mat * (1 - uniform_gain) + uniform_dist * uniform_gain

        # renormalize
        learned_trans_mat = learned_trans_mat / (learned_trans_mat.sum(axis=0)[None, :])
        learned_trans_mat[np.isnan(learned_trans_mat)] = 0

        return learned_trans_mat

    @staticmethod
    def calc_simple_trans_mat(enc_settings):
        """
        Calculate a simple point process transition matrix using a gaussian kernel.
        
        Args:
            enc_settings (EncodeSettings): Encoder setting from realtime config.

        Returns (np.array): Simple gaussian transition matrix.

        """
        pos_num_bins = len(enc_settings.pos_bins)

        # Setup transition matrix
        transition_mat = np.ones([pos_num_bins, pos_num_bins])
        for bin_ii in range(pos_num_bins):
            transition_mat[bin_ii, :] = gaussian(enc_settings.pos_bins, enc_settings.pos_bins[bin_ii], 3)

        transition_mat = apply_no_anim_boundary(enc_settings.pos_bins, enc_settings.arm_coordinates,
                                                transition_mat)

        # uniform offset
        uniform_gain = 0.01
        uniform_dist = np.ones(transition_mat.shape)
        uniform_dist = apply_no_anim_boundary(enc_settings.pos_bins, enc_settings.arm_coordinates,
                                              uniform_dist)

        # normalize transition matrix
        transition_mat = transition_mat/(transition_mat.sum(axis=0)[None, :])
        transition_mat[np.isnan(transition_mat)] = 0

        # normalize uniform offset
        uniform_dist = uniform_dist/(uniform_dist.sum(axis=0)[None, :])
        uniform_dist[np.isnan(uniform_dist)] = 0

        # apply uniform offset
        transition_mat = transition_mat * (1 - uniform_gain) + uniform_dist * uniform_gain

        return transition_mat

    @staticmethod
    def calc_uniform_trans_mat(enc_settings):
        """
        Calculate a simple uniform point process transition matrix.
        
        Args:
            enc_settings (EncodeSettings): Encoder setting from realtime config.

        Returns (np.array): Simple uniform transition matrix.

        """

        pos_num_bins = len(enc_settings.pos_bins)

        # Setup transition matrix
        transition_mat = np.ones([pos_num_bins, pos_num_bins])
        transition_mat = apply_no_anim_boundary(enc_settings.pos_bins, enc_settings.arm_coordinates, transition_mat)

        # normalize transition matrix
        transition_mat = transition_mat/(transition_mat.sum(axis=0)[None, :])

        transition_mat = np.nan_to_num(transition_mat)

        return transition_mat

    @staticmethod
    def calc_flat_powered_trans_mat(enc_settings, dec_settings):
        """
        Calculate a transition matrix where all transition are equally likely.
        Raise this matrix to a power (multiply it by itself) for smoothing.
        Currently this is for 5cm position bins and no power smoothing is necessary (power = 1).
        MEC 2-15-19

        """

        from scipy.sparse import diags
        n = len(enc_settings.pos_bins)
        transition_mat = np.zeros([n,n])
        k = np.array([(1/3)*np.ones(n-1),(1/3)*np.ones(n),(1/3)*np.ones(n-1)])
        offset = [-1,0,1]
        transition_mat = diags(k,offset).toarray()
        for x in enc_settings.arm_coordinates[:,0]:
            transition_mat[int(x),int(x)] = (5/9)
            transition_mat[8,int(x)] = (1/9)
            transition_mat[int(x),8] = (1/9)
        for y in enc_settings.arm_coordinates[:,1]:
            transition_mat[int(y),int(y)] = (2/3)
        transition_mat[8,0] = 0
        transition_mat[0,8] = 0
        transition_mat[8,8] = 0
        transition_mat[0,0] = (2/3)
        transition_mat[7,7] = (5/9)
        transition_mat[7,8] = (1/9)
        transition_mat[8,7] = (1/9)

        # uniform offset (gain, currently 0.0001)
        # needs to be set before running the encoder cell
        uniform_gain = dec_settings.trans_uniform_gain
        uniform_dist = np.ones(transition_mat.shape)*uniform_gain

        # apply uniform offset
        transition_mat = transition_mat + uniform_dist

        # apply no animal boundary - make gaps between arms
        transition_mat = apply_no_anim_boundary(enc_settings.pos_bins, enc_settings.arm_coordinates, transition_mat)

        # to smooth: take the transition matrix to a power
        transition_mat = np.linalg.matrix_power(transition_mat,1)

        # apply no animal boundary - make gaps between arms
        transition_mat = apply_no_anim_boundary(enc_settings.pos_bins, enc_settings.arm_coordinates, transition_mat)

        # normalize transition matrix
        transition_mat = transition_mat/(transition_mat.sum(axis=0)[None, :])
        transition_mat[np.isnan(transition_mat)] = 0

        return transition_mat
    


class OfflinePPDecoder(object):
    """
    Implementation of Adaptive Marked Point Process Decoder [Deng, et. al. 2015].
    
    Requires spike observation containers (spykshrk.franklab.pp_decoder.SpikeObservation).
    along with encoding (spykshrk.franklab.pp_decoder.EncodeSettings) 
    and decoding settings (spykshrk.franklab.pp_decoder.DecodeSettings).
    
    """
    # added new argument called 'all_linear_position' that will be used by the velocity filter
    def __init__(self, observ_obj: SpikeObservation, encode_settings: EncodeSettings,
                 decode_settings: DecodeSettings, time_bin_size=30, 
                 all_linear_position=None, velocity_filter=None, 
                 parallel=True, trans_mat=None,
                 prob_no_spike=None):
        """
        Constructor for OfflinePPDecoder.
        
        Args:
            observ_obj (SpikeObservation): Observered position distribution for each spike.
            encode_settings (EncodeSettings): Realtime encoder settings.
            decode_settings (DecodeSettings): Realtime decoder settings.
            
            time_bin_size (float, optional): Delta time per bin to run decode, defaults to decoder_settings value.
        """
        if prob_no_spike:
            self.prob_no_spike = prob_no_spike
        else:
            self.prob_no_spike = {tet_id: np.ones(encode_settings.pos_num_bins) for tet_id in encode_settings.tetrodes}
        self.trans_mat = trans_mat
        self.observ_obj = observ_obj
        self.encode_settings = encode_settings
        self.decode_settings = decode_settings
        # self.which_trans_mat = which_trans_mat
        self.time_bin_size = time_bin_size

        self.parallel = parallel

        self.likelihoods = None
        self.posteriors = None
        self.posteriors_obj = None

<<<<<<< HEAD

        self.all_linear_position = all_linear_position
        self.velocity_filter = velocity_filter

=======
        self.all_linear_position = all_linear_position
        self.velocity_filter = velocity_filter

        # convert NaN to 0 in observation object so that I can applu the velocity filter mask
        observ_obj = observ_obj.fillna(0, inplace=True)


>>>>>>> 48de1a78
    def __del__(self):
        print('decoder deleting')

    def run_decoder(self):
        """
        Run the decoder at a given time bin size.  Intermediate results are saved as
        attributes to the class.

        Returns (pd.DataFrame): Final decoded posteriors that estimate position.

        """

        print("Beginning likelihood calculation")
        self.recalc_likelihood()
<<<<<<< HEAD

        # MEC 04-09-19 - mask for encoding times
=======
        #self.likelihoods = self.likelihoods.fillna(0, inplace=True)
        # add mask for velocity filter - put NaN in all movement time bins we dont want to decode
        # MEC 04-09-19
>>>>>>> 48de1a78
        # use get_irregular_resample to find all timebins in likelihoods when vel > 4, then set position columns to NaN
        vel_filter_obj = self.all_linear_position.get_mapped_single_axis()
        linflat_spkindex = vel_filter_obj.get_irregular_resampled(self.likelihoods)
        linflat_spkindex_encode_velthresh = linflat_spkindex.query('linvel_flat > @self.velocity_filter')
        self.velocity_mask = linflat_spkindex_encode_velthresh
<<<<<<< HEAD
=======
        #self.likelihoods.fillna(0, inplace=True)
>>>>>>> 48de1a78
        self.likelihoods.loc[self.velocity_mask.index] = np.nan

        print("Beginning posterior calculation")
        self.recalc_posterior()

        return self.posteriors_obj

    def recalc_likelihood(self):
        self.likelihoods = self.calc_observation_intensity(self.observ_obj,
                                                           self.prob_no_spike,
                                                           self.encode_settings,
                                                           self.decode_settings,
                                                           time_bin_size=self.time_bin_size)

    def recalc_posterior(self):
        self.posteriors = self.calc_posterior(self.likelihoods, self.trans_mat, self.encode_settings)
        self.posteriors_obj = Posteriors.from_dataframe(self.posteriors, enc_settings=self.encode_settings,
                                                        dec_settings=self.decode_settings,
                                                        user_key={'encode_settings': self.encode_settings,
                                                                  'decode_settings': self.decode_settings,
                                                                  'multi_index_keys': self.posteriors.index.names})



    @staticmethod
    def calc_observation_intensity(observ: SpikeObservation,
                                   prob_no_spike,
                                   enc_settings: EncodeSettings,
                                   dec_settings: DecodeSettings,
                                   time_bin_size=None):
        """
        
        Args:
            observ (SpikeObservation): Object containing observation data frame, one row per spike observed.
            enc_settings (EncodeSettings): Encoder settings from realtime config.
            dec_settings (DecodeSettings): Decoder settings from realtime config.
            time_bin_size (float): Delta time per bin.

        Returns: (pd.DataFrame, dict[int, np.array]) DataFrame of observation per time bin in each row.
            Dictionary of numpy arrays, one per tetrode, containing occupancy firing rate.

        """

        day = observ.index.get_level_values('day')[0]
        epoch = observ.index.get_level_values('epoch')[0]

        if time_bin_size is not None:
            observ.update_observations_bins(time_bin_size=time_bin_size, inplace=True)
        else:
            time_bin_size = dec_settings.time_bin_size
            observ.update_observations_bins(time_bin_size=time_bin_size, inplace=True)

        observ.update_parallel_bins(60000, inplace=True)

        observ.update_num_missing_future_bins(inplace=True)

        observ_dask = dd.from_pandas(observ.get_no_multi_index(), chunksize=30000)
        observ_grp = observ_dask.groupby('parallel_bin')

        observ_meta = [(key, 'f8') for key in [pos_col_format(ii, enc_settings.pos_num_bins)
                                               for ii in range(enc_settings.pos_num_bins)]]
        observ_meta.append(('timestamp', 'f8'))
        observ_meta.append(('num_spikes', 'f8'))
        observ_meta.append(('dec_bin', 'f8'))

        elec_grp_list = observ['elec_grp_id'].unique()
        observ_task = observ_grp.apply(functools.partial(OfflinePPDecoder._calc_observation_single_bin,
                                                         elec_grp_list=elec_grp_list,
                                                         prob_no_spike=prob_no_spike,
                                                         time_bin_size=time_bin_size,
                                                         enc_settings=enc_settings),
                                       meta=observ_meta)

        dec_agg_results = observ_task.compute()
        dec_agg_results.sort_values('timestamp', inplace=True)
        #convert timestamps to int in order to run get_irregular_resample
        dec_agg_results = dec_agg_results.astype({'timestamp': int})

        #encoding mask: convert timestamps to int in order to run get_irregular_resample
        dec_agg_results = dec_agg_results.astype({'timestamp': int})

        dec_new_ind = pd.MultiIndex.from_product([[day], [epoch], dec_agg_results['timestamp']])
        lev = list(dec_new_ind.levels)
        lab = list(dec_new_ind.labels)

        lev.append(dec_agg_results['timestamp']/float(enc_settings.sampling_rate))
        dec_agg_results.drop(columns='timestamp', inplace=True)

        lab.append(range(len(dec_agg_results)))

        dec_new_ind = pd.MultiIndex(levels=lev, labels=lab, names=['day', 'epoch', 'timestamp', 'time'])

        dec_agg_results.set_index(dec_new_ind, inplace=True)

        dec_agg_results.drop(columns=['timestamp'], inplace=True)

        binned_observ = dec_agg_results

        #dec_agg_results['day'] = day
        #dec_agg_results['epoch'] = epoch
        #dec_agg_results['time'] = dec_agg_results['timestamp']/float(enc_settings.sampling_rate)
        #binned_observ = dec_agg_results.set_index(['day', 'epoch', 'timestamp', 'time'])

        # Smooth and normalize firing rate (conditional intensity function)

        return binned_observ

    @staticmethod
    def _calc_observation_single_bin(spikes_in_parallel, elec_grp_list,
                                     prob_no_spike, time_bin_size, enc_settings):

        global_prob_no_spike = np.prod(list(prob_no_spike.values()), axis=0)

        results = []
        #parallel_id = spikes_in_parallel['parallel_bin'].iloc[0]
        #dec_grp = spikes_in_parallel.groupby('dec_bin')

        dec_grp = Groupby(spikes_in_parallel.values, spikes_in_parallel['dec_bin'].values)
        pos_col_ind = spikes_in_parallel.columns.slice_locs(enc_settings.pos_col_names[0],
                                                            enc_settings.pos_col_names[-1])
        elec_grp_ind = spikes_in_parallel.columns.get_loc('elec_grp_id')
        num_missing_ind = spikes_in_parallel.columns.get_loc('num_missing_bins')
        dec_bin_start_ind = spikes_in_parallel.columns.get_loc('dec_bin_start')

        for dec_bin_ii, spikes_in_bin in dec_grp:
            #print('parallel #{} dec #{}'.format(parallel_id, dec_bin_ii))
            obv_in_bin = np.ones(enc_settings.pos_num_bins)

            num_spikes = len(spikes_in_bin)

            elec_set = set()

            spike_bin_raw = spikes_in_bin

            """obv_in_bin = spike_bin_raw[:, slice(*pos_col_ind)].prod(axis=0)

            for elec_grp_id in spike_bin_raw[:, elec_grp_ind]:
                elec_set.add(elec_grp_id)
                obv_in_bin *= prob_no_spike[elec_grp_id]

            obv_in_bin = obv_in_bin / (np.sum(obv_in_bin) * enc_settings.pos_bin_delta)

            num_missing_bins = spike_bin_raw[-1,num_missing_ind]
            """
            # Contribution of each spike
            missing_bins_list = []
            dec_bin_timestamp = spike_bin_raw[0, dec_bin_start_ind]
            for obv, elec_grp_id, num_missing_bins in zip(spike_bin_raw[:, slice(*pos_col_ind)],
                                                          spike_bin_raw[:, elec_grp_ind],
                                                          spike_bin_raw[:, num_missing_ind]):

                elec_set.add(elec_grp_id)
                missing_bins_list.append(num_missing_bins)

                obv_in_bin = obv_in_bin * obv
                obv_in_bin = obv_in_bin * prob_no_spike[elec_grp_id]
                obv_in_bin = obv_in_bin / (np.nansum(obv_in_bin) * enc_settings.pos_bin_delta)

            # Contribution for electrodes that no spikes in this bin
            for elec_grp_id in elec_set.symmetric_difference(elec_grp_list):
                obv_in_bin = obv_in_bin * prob_no_spike[elec_grp_id]

            # Checking if missing bin has more than 1 whole number (and the rest are zeros)
            missing_bins_list = np.array(missing_bins_list)
            if np.count_nonzero(missing_bins_list) > 1:
                warnings.warn('For decode bin (' + dec_bin_ii + ') bin time (' + dec_bin_timestamp +
                              ') there are multiple possible values for missing bins ' + missing_bins_list +
                              ', which is not allowed.')


            results.append(np.concatenate([obv_in_bin, [dec_bin_timestamp, num_spikes, dec_bin_ii]]))
            for missing_ii in range(int(max(missing_bins_list))):
                results.append(np.concatenate([global_prob_no_spike, [dec_bin_timestamp+((missing_ii+1)*time_bin_size),
                                                                      0, dec_bin_ii+missing_ii+1]]))

        likelihoods = pd.DataFrame(np.vstack(results),
                                   columns=enc_settings.pos_col_names+['timestamp', 'num_spikes', 'dec_bin'])
        return likelihoods

    @staticmethod
    def calc_posterior(likelihoods, transition_mat, enc_settings: EncodeSettings):
        """
        
        Args:
            likelihoods (pd.DataFrame): The evaluated likelihood function per time bin, from calc_likelihood(...).
            transition_mat (np.array): The point process state transition matrix.
            enc_settings (EncodeSettings): Realtime encoding settings.

        Returns (pd.DataFrame): The decoded posteriors per time bin estimating the animal's location.

        """
        likelihoods_pos = likelihoods.loc[:, pos_col_format(0, enc_settings.pos_num_bins):
                                          pos_col_format(enc_settings.pos_num_bins-1,
                                                         enc_settings.pos_num_bins)]

        posteriors = OfflinePPDecoder._posterior_from_numpy(likelihoods_pos.values,
                                                            transition_mat, enc_settings.pos_num_bins,
                                                            enc_settings.pos_bin_delta)

        # posteriors = pp_cy.calc_posterior_cy(likelihoods_pos.values.copy(order='C'),
        #                                      transition_mat.copy(order='C'), enc_settings.pos_num_bins,
        #                                      enc_settings.pos_bin_delta)

        # copy observ DataFrame and replace with likelihoods, preserving other columns

        posteriors_df = pd.DataFrame(posteriors, index=likelihoods.index,
                                     columns=enc_settings.pos_col_names)

        posteriors_df['num_spikes'] = likelihoods['num_spikes']
        posteriors_df['dec_bin'] = likelihoods['dec_bin']

        return posteriors_df

    @staticmethod
    def _posterior_from_numpy(likelihoods, transition_mat, pos_num_bins, pos_delta):

        last_posterior = np.ones(pos_num_bins)

        posteriors = np.zeros(likelihoods.shape)

        for like_ii, like in enumerate(likelihoods):
<<<<<<< HEAD
            posteriors[like_ii, :] = like * np.matmul(transition_mat, np.nan_to_num(last_posterior))
            posteriors[like_ii, :] = posteriors[like_ii, :] / (np.nansum(posteriors[like_ii, :]) *
                                                               pos_delta)
            #last_posterior = posteriors[like_ii, :]

            # velocity mask - reset posterior after masked encoding bins 
            if np.isnan(like).all():
                last_posterior = np.ones(pos_num_bins)

            else:
                last_posterior = posteriors[like_ii, :]
=======
            #posteriors[like+ii, :] = like*np.matmul(transition_mat, last_posterior)
            posteriors[like_ii, :] = like * np.matmul(transition_mat, np.nan_to_num(last_posterior))
            posteriors[like_ii, :] = posteriors[like_ii, :] / (np.nansum(posteriors[like_ii, :]) * pos_delta)

            if np.isnan(like).all():
                last_posterior = np.ones(pos_num_bins)

            #this should be: posteriors[like_ii, :]
            else:
                last_posterior = posteriors[like_ii, :]

            #last_posterior = posteriors[like_ii, :]            
             #if np.isnan(like).any():
             #    posteriors[like_ii, :] = np.NaN

             #    last_posterior = np.ones(pos_num_bins)
             #else:
             #    posteriors[like_ii, :] = like * np.matmul(transition_mat, np.nan_to_num(last_posterior))
             #    posteriors[like_ii, :] = posteriors[like_ii, :] / (np.nansum(posteriors[like_ii, :]) * pos_delta)
>>>>>>> 48de1a78

             #    last_posterior = posteriors[like_ii, :]
        # copy observ DataFrame and replace with likelihoods, preserving other columns

        return posteriors<|MERGE_RESOLUTION|>--- conflicted
+++ resolved
@@ -63,10 +63,6 @@
         self.trans_mat['learned'] = self.calc_learned_state_trans_mat(self.linflat,self.encode_settings, self.decode_settings)
         self.trans_mat['simple'] = self.calc_simple_trans_mat(self.encode_settings)
         self.trans_mat['uniform'] = self.calc_uniform_trans_mat(self.encode_settings)
-<<<<<<< HEAD
-=======
-        self.trans_mat['flat_powered'] = self.calc_flat_powered_trans_mat(self.encode_settings, self.decode_settings)
->>>>>>> 48de1a78
 
     def run_encoder(self):
         logging.info("Setting up encoder dask task.")
@@ -176,46 +172,11 @@
             enc_settings (EncodeSettings): Realtime encoding settings.
         Returns (np.array): The occupancy of the animal
         """
-<<<<<<< HEAD
         occupancy, occ_bin_edges = np.histogram(lin_obj['linpos_flat'], bins=enc_settings.pos_bin_edges,
                                                 normed=True)
         occupancy = np.convolve(occupancy, enc_settings.pos_kernel, mode='same')
 
         # occupancy
-=======
-        # 6-5-19 confirmed that this method does not work because occupancy of 0 bin is set to 0
-        # need to use KDE below
-        #occupancy, occ_bin_edges = np.histogram(lin_obj['linpos_flat'], bins=enc_settings.pos_bin_edges,
-        #                                        normed=True)
-        #occupancy = np.convolve(occupancy, enc_settings.pos_kernel, mode='same')
-
-        # occupancy
-        #occupancy = apply_no_anim_boundary(enc_settings.pos_bins, enc_settings.arm_coordinates, occupancy, np.nan)
-        #occupancy += 1e-10
-        #return occupancy
-
-        # KDE method to get around boundary problem at 0 bin
-        # don't use this because with std = 1, home and rip/wait get smashed together
-        #from scipy import stats
-
-        #bandwidth = enc_settings.pos_kernel_std
-        #support = enc_settings.pos_bin_edges[0:-1]
-        #kernels = []
-        #for x_i in lin_obj['linpos_flat']:
-        #    kernel = stats.norm(x_i, bandwidth).pdf(support)
-        #    kernels.append(kernel)
-        #from scipy.integrate import trapz
-        #density = np.sum(kernels, axis=0)
-        #density /= trapz(density, support)
-        #density += 1e-10
-        #occupancy = apply_no_anim_boundary(enc_settings.pos_bins, enc_settings.arm_coordinates, density, np.nan)
-        #return occupancy
-
-        # just use a histogram of position for the occupancy
-        # now need to make sure pos_bin_edges has exactly the correct number of bins - dont want any empty bins at end
-        occupancy, occ_bin_edges = np.histogram(lin_obj['linpos_flat'], bins=enc_settings.pos_bin_edges,
-                                                normed=True)
->>>>>>> 48de1a78
         occupancy = apply_no_anim_boundary(enc_settings.pos_bins, enc_settings.arm_coordinates, occupancy, np.nan)
         occupancy += 1e-10
         return occupancy        
@@ -522,20 +483,10 @@
         self.posteriors = None
         self.posteriors_obj = None
 
-<<<<<<< HEAD
 
         self.all_linear_position = all_linear_position
         self.velocity_filter = velocity_filter
 
-=======
-        self.all_linear_position = all_linear_position
-        self.velocity_filter = velocity_filter
-
-        # convert NaN to 0 in observation object so that I can applu the velocity filter mask
-        observ_obj = observ_obj.fillna(0, inplace=True)
-
-
->>>>>>> 48de1a78
     def __del__(self):
         print('decoder deleting')
 
@@ -550,23 +501,13 @@
 
         print("Beginning likelihood calculation")
         self.recalc_likelihood()
-<<<<<<< HEAD
 
         # MEC 04-09-19 - mask for encoding times
-=======
-        #self.likelihoods = self.likelihoods.fillna(0, inplace=True)
-        # add mask for velocity filter - put NaN in all movement time bins we dont want to decode
-        # MEC 04-09-19
->>>>>>> 48de1a78
         # use get_irregular_resample to find all timebins in likelihoods when vel > 4, then set position columns to NaN
         vel_filter_obj = self.all_linear_position.get_mapped_single_axis()
         linflat_spkindex = vel_filter_obj.get_irregular_resampled(self.likelihoods)
         linflat_spkindex_encode_velthresh = linflat_spkindex.query('linvel_flat > @self.velocity_filter')
         self.velocity_mask = linflat_spkindex_encode_velthresh
-<<<<<<< HEAD
-=======
-        #self.likelihoods.fillna(0, inplace=True)
->>>>>>> 48de1a78
         self.likelihoods.loc[self.velocity_mask.index] = np.nan
 
         print("Beginning posterior calculation")
@@ -788,7 +729,6 @@
         posteriors = np.zeros(likelihoods.shape)
 
         for like_ii, like in enumerate(likelihoods):
-<<<<<<< HEAD
             posteriors[like_ii, :] = like * np.matmul(transition_mat, np.nan_to_num(last_posterior))
             posteriors[like_ii, :] = posteriors[like_ii, :] / (np.nansum(posteriors[like_ii, :]) *
                                                                pos_delta)
@@ -800,29 +740,7 @@
 
             else:
                 last_posterior = posteriors[like_ii, :]
-=======
-            #posteriors[like+ii, :] = like*np.matmul(transition_mat, last_posterior)
-            posteriors[like_ii, :] = like * np.matmul(transition_mat, np.nan_to_num(last_posterior))
-            posteriors[like_ii, :] = posteriors[like_ii, :] / (np.nansum(posteriors[like_ii, :]) * pos_delta)
-
-            if np.isnan(like).all():
-                last_posterior = np.ones(pos_num_bins)
-
-            #this should be: posteriors[like_ii, :]
-            else:
-                last_posterior = posteriors[like_ii, :]
-
-            #last_posterior = posteriors[like_ii, :]            
-             #if np.isnan(like).any():
-             #    posteriors[like_ii, :] = np.NaN
-
-             #    last_posterior = np.ones(pos_num_bins)
-             #else:
-             #    posteriors[like_ii, :] = like * np.matmul(transition_mat, np.nan_to_num(last_posterior))
-             #    posteriors[like_ii, :] = posteriors[like_ii, :] / (np.nansum(posteriors[like_ii, :]) * pos_delta)
->>>>>>> 48de1a78
-
-             #    last_posterior = posteriors[like_ii, :]
+
         # copy observ DataFrame and replace with likelihoods, preserving other columns
 
         return posteriors