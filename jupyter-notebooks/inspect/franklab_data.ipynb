{
 "cells": [
  {
   "cell_type": "code",
   "execution_count": 2,
   "metadata": {},
   "outputs": [
    {
     "name": "stdout",
     "output_type": "stream",
     "text": [
      "/home/daliu/Src/spykshrk_realtime\n"
     ]
    }
   ],
   "source": [
    "# This snippet of code properly adds the working source root path to python's path\n",
    "# so you no longer have to install spykshrk through setuptools\n",
    "import sys, os\n",
    "root_depth = 2\n",
    "notebook_dir = globals()['_dh'][0]\n",
    "root_path = os.path.abspath(os.path.join(notebook_dir, '../'*root_depth))\n",
    "# Add to python's path\n",
    "try:\n",
    "    while True:\n",
    "        sys.path.remove(root_path)\n",
    "except ValueError:\n",
    "    # no more root paths\n",
    "    pass\n",
    "sys.path.append(root_path)\n",
    "# Alternatively set root path as current working directory\n",
    "#os.chdir(root_path)"
   ]
  },
  {
   "cell_type": "code",
   "execution_count": 3,
   "metadata": {},
   "outputs": [],
   "source": [
    "import pandas as pd\n",
    "import numpy as np\n",
    "from spykshrk.franklab.franklab_data import FrankAnimalInfo, FrankFilenameParser, FrankDataInfo\n",
    "from spykshrk.franklab.pp_decoder.visualization import DecodeVisualizer\n"
   ]
  },
  {
   "cell_type": "code",
   "execution_count": 4,
   "metadata": {},
   "outputs": [
    {
     "ename": "FileNotFoundError",
     "evalue": "[Errno 2] No such file or directory: '/opt/data36/daliu/pyBond/analysis'",
     "output_type": "error",
     "traceback": [
      "\u001b[0;31m---------------------------------------------------------------------------\u001b[0m",
      "\u001b[0;31mFileNotFoundError\u001b[0m                         Traceback (most recent call last)",
      "\u001b[0;32m<ipython-input-3-f6ceb1c21356>\u001b[0m in \u001b[0;36m<module>\u001b[0;34m()\u001b[0m\n\u001b[0;32m----> 1\u001b[0;31m \u001b[0manim\u001b[0m \u001b[0;34m=\u001b[0m \u001b[0mFrankAnimalInfo\u001b[0m\u001b[0;34m(\u001b[0m\u001b[0;34m'/opt/data36/daliu/'\u001b[0m\u001b[0;34m,\u001b[0m \u001b[0;34m'pyBond'\u001b[0m\u001b[0;34m)\u001b[0m\u001b[0;34m\u001b[0m\u001b[0;34m\u001b[0m\u001b[0m\n\u001b[0m",
      "\u001b[0;32m/home/daliu/Src/spykshrk_realtime/spykshrk/franklab/franklab_data.py\u001b[0m in \u001b[0;36m__init__\u001b[0;34m(self, base_dir, anim_name)\u001b[0m\n\u001b[1;32m     65\u001b[0m \u001b[0;34m\u001b[0m\u001b[0m\n\u001b[1;32m     66\u001b[0m         \u001b[0mself\u001b[0m\u001b[0;34m.\u001b[0m\u001b[0mdata_dir\u001b[0m \u001b[0;34m=\u001b[0m \u001b[0mFrankAnimalInfo\u001b[0m\u001b[0;34m.\u001b[0m\u001b[0m_get_analysis_dir\u001b[0m\u001b[0;34m(\u001b[0m\u001b[0mself\u001b[0m\u001b[0;34m.\u001b[0m\u001b[0mbase_dir\u001b[0m\u001b[0;34m,\u001b[0m \u001b[0mself\u001b[0m\u001b[0;34m.\u001b[0m\u001b[0manim_name\u001b[0m\u001b[0;34m)\u001b[0m\u001b[0;34m\u001b[0m\u001b[0;34m\u001b[0m\u001b[0m\n\u001b[0;32m---> 67\u001b[0;31m         \u001b[0mself\u001b[0m\u001b[0;34m.\u001b[0m\u001b[0mdata_paths\u001b[0m \u001b[0;34m=\u001b[0m \u001b[0mFrankAnimalInfo\u001b[0m\u001b[0;34m.\u001b[0m\u001b[0m_get_data_path_df\u001b[0m\u001b[0;34m(\u001b[0m\u001b[0mself\u001b[0m\u001b[0;34m.\u001b[0m\u001b[0mdata_dir\u001b[0m\u001b[0;34m)\u001b[0m\u001b[0;34m\u001b[0m\u001b[0;34m\u001b[0m\u001b[0m\n\u001b[0m\u001b[1;32m     68\u001b[0m \u001b[0;34m\u001b[0m\u001b[0m\n\u001b[1;32m     69\u001b[0m     \u001b[0;32mdef\u001b[0m \u001b[0mget_dates\u001b[0m\u001b[0;34m(\u001b[0m\u001b[0mself\u001b[0m\u001b[0;34m)\u001b[0m\u001b[0;34m:\u001b[0m\u001b[0;34m\u001b[0m\u001b[0;34m\u001b[0m\u001b[0m\n",
      "\u001b[0;32m/home/daliu/Src/spykshrk_realtime/spykshrk/franklab/franklab_data.py\u001b[0m in \u001b[0;36m_get_data_path_df\u001b[0;34m(data_path)\u001b[0m\n\u001b[1;32m    107\u001b[0m     \u001b[0;34m@\u001b[0m\u001b[0mstaticmethod\u001b[0m\u001b[0;34m\u001b[0m\u001b[0;34m\u001b[0m\u001b[0m\n\u001b[1;32m    108\u001b[0m     \u001b[0;32mdef\u001b[0m \u001b[0m_get_data_path_df\u001b[0m\u001b[0;34m(\u001b[0m\u001b[0mdata_path\u001b[0m\u001b[0;34m)\u001b[0m\u001b[0;34m:\u001b[0m\u001b[0;34m\u001b[0m\u001b[0;34m\u001b[0m\u001b[0m\n\u001b[0;32m--> 109\u001b[0;31m         \u001b[0mdata_path_entries\u001b[0m \u001b[0;34m=\u001b[0m \u001b[0mos\u001b[0m\u001b[0;34m.\u001b[0m\u001b[0mscandir\u001b[0m\u001b[0;34m(\u001b[0m\u001b[0mdata_path\u001b[0m\u001b[0;34m)\u001b[0m\u001b[0;34m\u001b[0m\u001b[0;34m\u001b[0m\u001b[0m\n\u001b[0m\u001b[1;32m    110\u001b[0m         \u001b[0mpath_df\u001b[0m \u001b[0;34m=\u001b[0m \u001b[0mpd\u001b[0m\u001b[0;34m.\u001b[0m\u001b[0mDataFrame\u001b[0m\u001b[0;34m(\u001b[0m\u001b[0mcolumns\u001b[0m\u001b[0;34m=\u001b[0m\u001b[0;34m[\u001b[0m\u001b[0;34m'animal'\u001b[0m\u001b[0;34m,\u001b[0m \u001b[0;34m'date'\u001b[0m\u001b[0;34m,\u001b[0m \u001b[0;34m'datatype'\u001b[0m\u001b[0;34m,\u001b[0m \u001b[0;34m'ext'\u001b[0m\u001b[0;34m,\u001b[0m \u001b[0;34m'path'\u001b[0m\u001b[0;34m]\u001b[0m\u001b[0;34m)\u001b[0m\u001b[0;34m\u001b[0m\u001b[0;34m\u001b[0m\u001b[0m\n\u001b[1;32m    111\u001b[0m \u001b[0;34m\u001b[0m\u001b[0m\n",
      "\u001b[0;31mFileNotFoundError\u001b[0m: [Errno 2] No such file or directory: '/opt/data36/daliu/pyBond/analysis'"
     ]
    }
   ],
   "source": [
    "anim = FrankAnimalInfo('/opt/data36/daliu/', 'pyBond')"
   ]
  },
  {
   "cell_type": "code",
   "execution_count": 5,
   "metadata": {
    "scrolled": true
   },
   "outputs": [],
   "source": [
    "anim.data_paths"
   ]
  },
  {
   "cell_type": "code",
   "execution_count": 6,
   "metadata": {},
   "outputs": [],
   "source": [
    "anim.get_avaliable_datatypes()"
   ]
  },
  {
   "cell_type": "code",
   "execution_count": 7,
   "metadata": {},
   "outputs": [],
   "source": [
    "import re\n",
    "grp_split = re.compile('^(/[a-zA-Z0-9]*)/([a-zA-Z0-9/]*?)/([a-zA-Z0-9/_]*)$')\n",
    "grp_match = grp_split.match('/analysis/decode/clusterless/offline/posterior/learned_trans_mat')\n",
    "grp_match"
   ]
  },
  {
   "cell_type": "code",
   "execution_count": 8,
   "metadata": {},
   "outputs": [],
   "source": [
    "data_info = FrankDataInfo(anim, 'decode')\n",
    "data_info.entries"
   ]
  },
  {
   "cell_type": "code",
   "execution_count": 9,
   "metadata": {},
   "outputs": [],
   "source": [
    "data_info.entries.loc[0]"
   ]
  },
  {
   "cell_type": "code",
   "execution_count": 10,
   "metadata": {
    "scrolled": true
   },
   "outputs": [],
   "source": [
    "import os\n",
    "base = '/analysis'\n",
    "data_info.entries.query('base==@os.path.normpath(@base)')"
   ]
  },
  {
   "cell_type": "code",
   "execution_count": 11,
   "metadata": {},
   "outputs": [],
   "source": [
    "t = type(data_info)"
   ]
  },
  {
   "cell_type": "code",
   "execution_count": 12,
   "metadata": {},
   "outputs": [],
   "source": [
    "posteriors = data_info.load_single_dataset_ind(0)"
   ]
  },
  {
   "cell_type": "code",
   "execution_count": 17,
   "metadata": {},
   "outputs": [],
   "source": [
    "posteriors.get_distribution_view().sum(axis=1)"
   ]
  },
  {
   "cell_type": "code",
   "execution_count": 15,
   "metadata": {},
   "outputs": [],
   "source": [
    "%%output backend='bokeh' size=300 holomap='scrubber'\n",
    "%%opts RGB { +framewise} [height=100 width=250 aspect=2]\n",
    "%%opts Points [height=100 width=250 aspect=2 ] (marker='o' color='#AAAAFF' size=2 alpha=0.7)\n",
    "%%opts Polygons (color='grey', alpha=0.5 fill_color='grey' fill_alpha=0.5)\n",
    "#%%opts Image {+framewise}\n",
    "dec_viz = DecodeVisualizer(posteriors.fillna(0), linpos=linflat_obj, riptimes=ripdata, enc_settings=encode_settings)\n",
    "\n",
    "dec_viz.plot_all_dynamic(stream=hv.streams.RangeXY(), plt_range=1, slide=1, values=ripdata['starttime']-.5)\n"
   ]
  },
  {
   "cell_type": "code",
   "execution_count": null,
   "metadata": {
    "scrolled": false
   },
   "outputs": [],
   "source": [
    "data_info.save_single_data('/analysis', 'decode/clusterless/offline/posterior', 'run3', posteriors, overwrite=True)"
   ]
  },
  {
   "cell_type": "code",
   "execution_count": null,
   "metadata": {},
   "outputs": [],
   "source": [
    "posteriors.get_days()"
   ]
  },
  {
   "cell_type": "code",
   "execution_count": null,
   "metadata": {},
   "outputs": [],
   "source": [
    "posteriors.info()"
   ]
  }
 ],
 "metadata": {
  "git": {
   "suppress_outputs": true
  },
  "kernelspec": {
   "display_name": "Python 3",
   "language": "python",
   "name": "python3"
  },
  "language_info": {
   "codemirror_mode": {
    "name": "ipython",
    "version": 3
   },
   "file_extension": ".py",
   "mimetype": "text/x-python",
   "name": "python",
   "nbconvert_exporter": "python",
   "pygments_lexer": "ipython3",
<<<<<<< HEAD
   "version": "3.7.1"
=======
   "version": "3.6.8"
>>>>>>> 48de1a78
  }
 },
 "nbformat": 4,
 "nbformat_minor": 2
}<|MERGE_RESOLUTION|>--- conflicted
+++ resolved
@@ -223,11 +223,7 @@
    "name": "python",
    "nbconvert_exporter": "python",
    "pygments_lexer": "ipython3",
-<<<<<<< HEAD
    "version": "3.7.1"
-=======
-   "version": "3.6.8"
->>>>>>> 48de1a78
   }
  },
  "nbformat": 4,
